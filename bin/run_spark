#!/bin/sh
# Author: Valentin Kuznetsov <vkuznet AT gmail [DOT] com>
# A wrapper script to submit spark job with CMSSpark python script.

# on vocms092 spark-submit resides in non-standard location
export PATH=$PATH:/usr/hdp/spark/bin

# test arguments
if [ "$#" -eq 0 ]; then
    echo "Usage: run_spark <cmsspark_script> <options>"
    exit 1
fi

# find out where CMSSpark is installed on a system
droot=`python -c "import CMSSpark; print '/'.join(CMSSpark.__file__.split('/')[:-1])"`
if [ -f $1 ]; then
    cmsspark=$1
else
    cmsspark=$droot/$1
fi

# enable simple secret to run in non-yarn mode
conf=""
hostname=`hostname -s`
if [ "$hostname" != "vocms092" ]; then
#conf="--conf spark.authenticate.secret=cmsspark --conf spark.yarn.security.tokens.hive.enabled=false --conf spark.driver.port=5001 --conf spark.blockManager.port=5101 --conf spark.ui.port=5201"
conf="--conf spark.authenticate.secret=cmsspark --conf spark.yarn.security.credentials.hive.enabled=false --conf spark.driver.port=5001 --conf spark.blockManager.port=5101 --conf spark.ui.port=5201"
fi

# look if we requested to show full log output, to disable spark output
# client should setup his/her own log4j.properties via WMA_LOG4J environment variable
if [[ "$@" =~ "--no-log4j" ]]; then
    conf=" --conf spark.ui.showConsoleProgress=false "
    if [ -n "$LOG4J_CONF" ] && [ -f $LOG4J_CONF ]; then
        conf="$conf --conf spark.driver.extraJavaOptions='-Dlog4j.configuration=file:$LOG4J_CONF'"
    fi
fi

# read spark options from configuration file if it exists
# the SPARK_OPTIONS file should provide <option=value> line for every option
# spark.network.timeout=120s
# spark.rpc.numRetries=3
if [ -n "$SPARK_OPTIONS" ]; then
    conf="$conf `cat $SPARK_OPTIONS | awk '{ORS=" "; print "--conf "$0""}'`"
fi

# from https://cern.service-now.com/service-portal/view-request.do?n=RQF0876659
# we can specify in jar files as following (before Spark 2.0):
# --packages com.databricks:spark-csv_2.11:1.6.0

# check if we're on lxplus7
lxplus7=`cat /etc/redhat-release  | grep 7`
lxplus7_setup=""
if [ -n "$lxplus7" ] && [ -n "`hostname -s | grep ^lxplus`" ]; then
    if [ -f /cvmfs/sft.cern.ch/lcg/views/LCG_94/x86_64-centos7-gcc7-opt/setup.sh ] && \
        [ -f /cvmfs/sft.cern.ch/lcg/etc/hadoop-confext/hadoop-setconf.sh ]; then
        source /cvmfs/sft.cern.ch/lcg/views/LCG_94/x86_64-centos7-gcc7-opt/setup.sh
        source /cvmfs/sft.cern.ch/lcg/etc/hadoop-confext/hadoop-setconf.sh analytix
        lxplus7_setup="true"
    fi
fi

# set avro jars
spark2=`spark-submit --version 2>&1 | grep "version 2"`
if [ -n "$spark2" ] || [ -f $lxplus7_spark ]; then
    echo "Using spark 2.X"
    sparkexjar=`ls /usr/hdp/spark/jars/spark-examples* /usr/hdp/spark-2/examples/jars/spark-examples* 2> /dev/null | tail -1`
    if [ -n "$sparkexjar" ]; then
        jars="$sparkexjar"
    else
        jars="/afs/cern.ch/user/v/valya/public/spark/spark-examples-1.6.0-cdh5.15.1-hadoop2.6.0-cdh5.15.1.jar"
    fi
    conf="$conf --packages com.databricks:spark-avro_2.11:4.0.0"
else
    echo "Using spark 1.X"
    csvjar=/afs/cern.ch/user/v/valya/public/spark/spark-csv-assembly-1.4.0.jar
    avrojar=/afs/cern.ch/user/v/valya/public/spark/avro-mapred-1.7.6-cdh5.7.6.jar
    jars="$csvjar,$avrojar"
    if [ -f /usr/hdp/spark-2/examples/jars/spark-examples_2.11-2.3.2.jar ]; then
        sparkexjar=/usr/hdp/spark-2/examples/jars/spark-examples_2.11-2.3.2.jar
        jars="$jars,$sparkexjar"
    else
        sparkexjar=`ls /usr/lib/spark/examples/lib/spark-examples* 2> /dev/null | tail -1`
        if [ -n "$sparkexjar" ]; then
            jars="$jars,$sparkexjar"
        else
            sparkexjar=/afs/cern.ch/user/v/valya/public/spark/spark-examples-1.6.0-cdh5.15.1-hadoop2.6.0-cdh5.15.1.jar
            jars="$jars,$sparkexjar"
        fi
    fi
    mapreduce=/eos/project/s/swan/public/hadoop-mapreduce-client-core-2.6.0-cdh5.7.6.jar
    if [ ! -f $mapreduce ]; then
        mapreduce=/usr/lib/hadoop-mapreduce/hadoop-mapreduce-client-core-2.6.0-cdh5.7.6.jar
    fi
fi

if [ -n "$jars" ]; then
    jars="--jars $jars"
fi

args="${@:2}"
echo "$cmsspark $args"
yarn=`echo $args | grep -- "--yarn"`

# determine if we can load CVMFS
# https://cern.service-now.com/service-portal/article.do?n=KB0005361
cvmfs=""
ctest=`echo $args | grep -- "--cvmfs"`
if [ -z "$lxplus7_setup" ]; then
    if [ -n "`hostname -s | grep ^lxplus`" ] || [ -n "$ctest" ]; then
        if [ -f /cvmfs/sft.cern.ch/lcg/views/LCG_93/x86_64-centos7-gcc62-opt/setup.sh ] && \
           [ -f /cvmfs/sft.cern.ch/lcg/etc/hadoop-confext/hadoop-setconf.sh ]; then
            echo "Enable CVMFS ..."
            source /cvmfs/sft.cern.ch/lcg/views/LCG_93/x86_64-centos7-gcc62-opt/setup.sh
            source /cvmfs/sft.cern.ch/lcg/etc/hadoop-confext/hadoop-setconf.sh analytix
            cvmfs="true"
        fi
    fi
fi
# source proper environemnt for it-hadoop-client machines
if [ -n "`hostname -s | grep ithdp`" ]; then
    source hadoop-setconf.sh analytix
fi

if [ "$2" == "-h" ] || [ "$2" == "--help" ] || [ "$2" == "-help" ]; then
    # run help
    python $cmsspark --help
    exit 0
fi
echo "PYTHONPATH: $PYTHONPATH"
echo "cmsspark: $cmsspark $args"
if [ -n "$yarn" ]; then
    # to tune up these numbers:
    #  - executor-memory not more than 5G
    #  - num-executor can be increased (suggested not more than 10)
    #  - cores = 2/4/8
    # Temp solution to have a wrapper for python27 on spark cluster
    # once CERN IT will resolve python version we can remove PYSPARK_PYTHON
    echo "YARN execution: $conf"
    echo "conf=$conf cmsspark=$cmsspark args=$args cvmfs=$cvmfs"
    if [ "$cvmfs" == "true" ]; then
        spark-submit $jars \
            --master yarn \
            --executor-memory 5g \
<<<<<<< HEAD
            --driver-memory 4g\
=======
            --driver-memory 4g \
>>>>>>> fa58de85
            --conf spark.pyspark.python=/cvmfs/sft.cern.ch/lcg/views/LCG_93/x86_64-centos7-gcc62-opt/bin/python \
            --conf spark.driver.extraClassPath=$mapreduce \
            --conf spark.executorEnv.LD_LIBRARY_PATH=$LD_LIBRARY_PATH \
            $conf $cmsspark $args
    else
        spark-submit $jars \
            --master yarn \
            --executor-memory 5g \
            $conf $cmsspark $args
    fi
else
    # submit spark job with our file, please note
    # that user may increase memory options if necessary
    # the executor and driver memory options can be given in human readable form
    # while spark yarn option should use memoryOverhead as KB value.

    # Modify with local[*] to use all the available cores in the node
    #   optionally increase driver memory with --driver-memory 2G (default 1G)
    echo "LOCAL (NO-YARN) execution"
    echo "conf=$conf cmsspark=$cmsspark args=$args cvmfs=$cvmfs"
    if [ "$cvmfs" == "true" ]; then
        spark-submit $jars \
            --executor-memory $((`nproc`/4))G \
            --master local[$((`nproc`/4))] \
            --conf spark.pyspark.python=/cvmfs/sft.cern.ch/lcg/views/LCG_93/x86_64-centos7-gcc62-opt/bin/python \
            --conf spark.driver.extraClassPath=$mapreduce \
            --conf spark.executorEnv.LD_LIBRARY_PATH=$LD_LIBRARY_PATH \
            $conf $cmsspark $args
    else
        spark-submit $jars \
            --executor-memory $((`nproc`/4))G \
            --master local[$((`nproc`/4))] \
            $conf $cmsspark $args
    fi
fi<|MERGE_RESOLUTION|>--- conflicted
+++ resolved
@@ -142,11 +142,7 @@
         spark-submit $jars \
             --master yarn \
             --executor-memory 5g \
-<<<<<<< HEAD
-            --driver-memory 4g\
-=======
             --driver-memory 4g \
->>>>>>> fa58de85
             --conf spark.pyspark.python=/cvmfs/sft.cern.ch/lcg/views/LCG_93/x86_64-centos7-gcc62-opt/bin/python \
             --conf spark.driver.extraClassPath=$mapreduce \
             --conf spark.executorEnv.LD_LIBRARY_PATH=$LD_LIBRARY_PATH \
